// Copyright (c) Jupyter Development Team.
// Distributed under the terms of the Modified BSD License.

import { IClientSession } from '@jupyterlab/apputils';

<<<<<<< HEAD
import {
  IClientSession
} from '@jupyterlab/apputils';

import { UUID } from '@phosphor/coreutils';

=======
import { uuid } from '@jupyterlab/coreutils';
>>>>>>> 1aff4190

import {
  DocumentRegistry,
  Context,
  IDocumentWidget
} from '@jupyterlab/docregistry';

import { Contents, Kernel, ServiceManager } from '@jupyterlab/services';

import { ArrayExt, find } from '@phosphor/algorithm';

import { Token } from '@phosphor/coreutils';

import { IDisposable } from '@phosphor/disposable';

import { AttachedProperty } from '@phosphor/properties';

import { ISignal, Signal } from '@phosphor/signaling';

import { Widget } from '@phosphor/widgets';

import { SaveHandler } from './savehandler';

import { DocumentWidgetManager } from './widgetmanager';

/* tslint:disable */
/**
 * The document registry token.
 */
export const IDocumentManager = new Token<IDocumentManager>(
  '@jupyterlab/docmanager:IDocumentManager'
);
/* tslint:enable */

/**
 * The interface for a document manager.
 */
export interface IDocumentManager extends DocumentManager {}

/**
 * The document manager.
 *
 * #### Notes
 * The document manager is used to register model and widget creators,
 * and the file browser uses the document manager to create widgets. The
 * document manager maintains a context for each path and model type that is
 * open, and a list of widgets for each context. The document manager is in
 * control of the proper closing and disposal of the widgets and contexts.
 */
export class DocumentManager implements IDisposable {
  /**
   * Construct a new document manager.
   */
  constructor(options: DocumentManager.IOptions) {
    this.registry = options.registry;
    this.services = options.manager;

    this._opener = options.opener;
    this._when = options.when || options.manager.ready;

    let widgetManager = new DocumentWidgetManager({ registry: this.registry });
    widgetManager.activateRequested.connect(this._onActivateRequested, this);
    this._widgetManager = widgetManager;
    this._setBusy = options.setBusy;
  }

  /**
   * The registry used by the manager.
   */
  readonly registry: DocumentRegistry;

  /**
   * The service manager used by the manager.
   */
  readonly services: ServiceManager.IManager;

  /**
   * A signal emitted when one of the documents is activated.
   */
  get activateRequested(): ISignal<this, string> {
    return this._activateRequested;
  }

  /**
   * Whether to autosave documents.
   */
  get autosave(): boolean {
    return this._autosave;
  }
  set autosave(value: boolean) {
    this._autosave = value;

    // For each existing context, start/stop the autosave handler as needed.
    this._contexts.forEach(context => {
      const handler = Private.saveHandlerProperty.get(context);
      if (value === true && !handler.isActive) {
        handler.start();
      } else if (value === false && handler.isActive) {
        handler.stop();
      }
    });
  }

  /**
   * Get whether the document manager has been disposed.
   */
  get isDisposed(): boolean {
    return this._isDisposed;
  }

  /**
   * Dispose of the resources held by the document manager.
   */
  dispose(): void {
    if (this.isDisposed) {
      return;
    }
    this._isDisposed = true;

    // Clear any listeners for our signals.
    Signal.clearData(this);

    // Close all the widgets for our contexts and dispose the widget manager.
    this._contexts.forEach(context => {
      this._widgetManager.closeWidgets(context);
    });
    this._widgetManager.dispose();

    // Clear the context list.
    this._contexts.length = 0;
  }

  /**
   * Clone a widget.
   *
   * @param widget - The source widget.
   *
   * @returns A new widget or `undefined`.
   *
   * #### Notes
   *  Uses the same widget factory and context as the source, or returns
   *  `undefined` if the source widget is not managed by this manager.
   */
  cloneWidget(widget: Widget): IDocumentWidget | undefined {
    return this._widgetManager.cloneWidget(widget);
  }

  /**
   * Close all of the open documents.
   *
   * @returns A promise resolving when the widgets are closed.
   */
  closeAll(): Promise<void> {
    return Promise.all(
      this._contexts.map(context => this._widgetManager.closeWidgets(context))
    ).then(() => undefined);
  }

  /**
   * Close the widgets associated with a given path.
   *
   * @param path - The target path.
   *
   * @returns A promise resolving when the widgets are closed.
   */
  closeFile(path: string): Promise<void> {
    const close = this._contextsForPath(path).map(c =>
      this._widgetManager.closeWidgets(c)
    );
    return Promise.all(close).then(x => undefined);
  }

  /**
   * Get the document context for a widget.
   *
   * @param widget - The widget of interest.
   *
   * @returns The context associated with the widget, or `undefined` if no such
   * context exists.
   */
  contextForWidget(widget: Widget): DocumentRegistry.Context | undefined {
    return this._widgetManager.contextForWidget(widget);
  }

  /**
   * Copy a file.
   *
   * @param fromFile - The full path of the original file.
   *
   * @param toDir - The full path to the target directory.
   *
   * @returns A promise which resolves to the contents of the file.
   */
  copy(fromFile: string, toDir: string): Promise<Contents.IModel> {
    return this.services.contents.copy(fromFile, toDir);
  }

  /**
   * Create a new file and return the widget used to view it.
   *
   * @param path - The file path to create.
   *
   * @param widgetName - The name of the widget factory to use. 'default' will use the default widget.
   *
   * @param kernel - An optional kernel name/id to override the default.
   *
   * @returns The created widget, or `undefined`.
   *
   * #### Notes
   * This function will return `undefined` if a valid widget factory
   * cannot be found.
   */
  createNew(
    path: string,
    widgetName = 'default',
    kernel?: Partial<Kernel.IModel>
  ): Widget {
    return this._createOrOpenDocument('create', path, widgetName, kernel);
  }

  /**
   * Delete a file.
   *
   * @param path - The full path to the file to be deleted.
   *
   * @returns A promise which resolves when the file is deleted.
   *
   * #### Notes
   * If there is a running session associated with the file and no other
   * sessions are using the kernel, the session will be shut down.
   */
  deleteFile(path: string): Promise<void> {
    return this.services.sessions
      .stopIfNeeded(path)
      .then(() => {
        return this.services.contents.delete(path);
      })
      .then(() => {
        this._contextsForPath(path).forEach(context =>
          this._widgetManager.deleteWidgets(context)
        );
        return Promise.resolve(void 0);
      });
  }

  /**
   * See if a widget already exists for the given path and widget name.
   *
   * @param path - The file path to use.
   *
   * @param widgetName - The name of the widget factory to use. 'default' will use the default widget.
   *
   * @returns The found widget, or `undefined`.
   *
   * #### Notes
   * This can be used to find an existing widget instead of opening
   * a new widget.
   */
  findWidget(
    path: string,
    widgetName = 'default'
  ): IDocumentWidget | undefined {
    if (widgetName === 'default') {
      let factory = this.registry.defaultWidgetFactory(path);
      if (!factory) {
        return undefined;
      }
      widgetName = factory.name;
    }

    for (let context of this._contextsForPath(path)) {
      let widget = this._widgetManager.findWidget(context, widgetName);
      if (widget) {
        return widget;
      }
    }
    return undefined;
  }

  /**
   * Create a new untitled file.
   *
   * @param options - The file content creation options.
   */
  newUntitled(options: Contents.ICreateOptions): Promise<Contents.IModel> {
    if (options.type === 'file') {
      options.ext = options.ext || '.txt';
    }
    return this.services.contents.newUntitled(options);
  }

  /**
   * Open a file and return the widget used to view it.
   *
   * @param path - The file path to open.
   *
   * @param widgetName - The name of the widget factory to use. 'default' will use the default widget.
   *
   * @param kernel - An optional kernel name/id to override the default.
   *
   * @returns The created widget, or `undefined`.
   *
   * #### Notes
   * This function will return `undefined` if a valid widget factory
   * cannot be found.
   */
  open(
    path: string,
    widgetName = 'default',
    kernel?: Partial<Kernel.IModel>,
    options?: DocumentRegistry.IOpenOptions
  ): IDocumentWidget | undefined {
    return this._createOrOpenDocument(
      'open',
      path,
      widgetName,
      kernel,
      options
    );
  }

  /**
   * Open a file and return the widget used to view it.
   * Reveals an already existing editor.
   *
   * @param path - The file path to open.
   *
   * @param widgetName - The name of the widget factory to use. 'default' will use the default widget.
   *
   * @param kernel - An optional kernel name/id to override the default.
   *
   * @returns The created widget, or `undefined`.
   *
   * #### Notes
   * This function will return `undefined` if a valid widget factory
   * cannot be found.
   */
  openOrReveal(
    path: string,
    widgetName = 'default',
    kernel?: Partial<Kernel.IModel>,
    options?: DocumentRegistry.IOpenOptions
  ): IDocumentWidget | undefined {
    let widget = this.findWidget(path, widgetName);
    if (widget) {
      this._opener.open(widget, options || {});
      return widget;
    }
    return this.open(path, widgetName, kernel, options || {});
  }

  /**
   * Overwrite a file.
   *
   * @param oldPath - The full path to the original file.
   *
   * @param newPath - The full path to the new file.
   *
   * @returns A promise containing the new file contents model.
   */
  overwrite(oldPath: string, newPath: string): Promise<Contents.IModel> {
    // Cleanly overwrite the file by moving it, making sure the original does
    // not exist, and then renaming to the new path.
    const tempPath = `${newPath}.${UUID.uuid4()}`;
    const cb = () => this.rename(tempPath, newPath);
    return this.rename(oldPath, tempPath)
      .then(() => {
        return this.deleteFile(newPath);
      })
      .then(cb, cb);
  }

  /**
   * Rename a file or directory.
   *
   * @param oldPath - The full path to the original file.
   *
   * @param newPath - The full path to the new file.
   *
   * @returns A promise containing the new file contents model.  The promise
   * will reject if the newPath already exists.  Use [[overwrite]] to overwrite
   * a file.
   */
  rename(oldPath: string, newPath: string): Promise<Contents.IModel> {
    return this.services.contents.rename(oldPath, newPath);
  }

  /**
   * Find a context for a given path and factory name.
   */
  private _findContext(
    path: string,
    factoryName: string
  ): Private.IContext | undefined {
    return find(this._contexts, context => {
      return context.path === path && context.factoryName === factoryName;
    });
  }

  /**
   * Get the contexts for a given path.
   *
   * #### Notes
   * There may be more than one context for a given path if the path is open
   * with multiple model factories (for example, a notebook can be open with a
   * notebook model factory and a text model factory).
   */
  private _contextsForPath(path: string): Private.IContext[] {
    return this._contexts.filter(context => context.path === path);
  }

  /**
   * Create a context from a path and a model factory.
   */
  private _createContext(
    path: string,
    factory: DocumentRegistry.ModelFactory,
    kernelPreference: IClientSession.IKernelPreference
  ): Private.IContext {
    // TODO: Make it impossible to open two different contexts for the same
    // path. Or at least prompt the closing of all widgets associated with the
    // old context before opening the new context. This will make things much
    // more consistent for the users, at the cost of some confusion about what
    // models are and why sometimes they cannot open the same file in different
    // widgets that have different models.

    // Allow options to be passed when adding a sibling.
    let adopter = (
      widget: IDocumentWidget,
      options?: DocumentRegistry.IOpenOptions
    ) => {
      this._widgetManager.adoptWidget(context, widget);
      this._opener.open(widget, options);
    };
    let modelDBFactory =
      this.services.contents.getModelDBFactory(path) || undefined;
    let context = new Context({
      opener: adopter,
      manager: this.services,
      factory,
      path,
      kernelPreference,
      modelDBFactory,
      setBusy: this._setBusy
    });
    let handler = new SaveHandler({ context });
    Private.saveHandlerProperty.set(context, handler);
    context.ready.then(() => {
      if (this.autosave) {
        handler.start();
      }
    });
    context.disposed.connect(this._onContextDisposed, this);
    this._contexts.push(context);
    return context;
  }

  /**
   * Handle a context disposal.
   */
  private _onContextDisposed(context: Private.IContext): void {
    ArrayExt.removeFirstOf(this._contexts, context);
  }

  /**
   * Get the widget factory for a given widget name.
   */
  private _widgetFactoryFor(
    path: string,
    widgetName: string
  ): DocumentRegistry.WidgetFactory | undefined {
    let { registry } = this;
    if (widgetName === 'default') {
      let factory = registry.defaultWidgetFactory(path);
      if (!factory) {
        return undefined;
      }
      widgetName = factory.name;
    }
    return registry.getWidgetFactory(widgetName);
  }

  /**
   * Creates a new document, or loads one from disk, depending on the `which` argument.
   * If `which==='create'`, then it creates a new document. If `which==='open'`,
   * then it loads the document from disk.
   *
   * The two cases differ in how the document context is handled, but the creation
   * of the widget and launching of the kernel are identical.
   */
  private _createOrOpenDocument(
    which: 'open' | 'create',
    path: string,
    widgetName = 'default',
    kernel?: Partial<Kernel.IModel>,
    options?: DocumentRegistry.IOpenOptions
  ): IDocumentWidget | undefined {
    let widgetFactory = this._widgetFactoryFor(path, widgetName);
    if (!widgetFactory) {
      return undefined;
    }
    let modelName = widgetFactory.modelName || 'text';
    let factory = this.registry.getModelFactory(modelName);
    if (!factory) {
      return undefined;
    }

    // Handle the kernel pereference.
    let preference = this.registry.getKernelPreference(
      path,
      widgetFactory.name,
      kernel
    );

    let context: Private.IContext | null = null;
    let ready: Promise<void> = Promise.resolve(undefined);

    // Handle the load-from-disk case
    if (which === 'open') {
      // Use an existing context if available.
      context = this._findContext(path, factory.name) || null;
      if (!context) {
        context = this._createContext(path, factory, preference);
        // Populate the model, either from disk or a
        // model backend.
        ready = this._when.then(() => context.initialize(false));
      }
    } else if (which === 'create') {
      context = this._createContext(path, factory, preference);
      // Immediately save the contents to disk.
      ready = this._when.then(() => context.initialize(true));
    }

    let widget = this._widgetManager.createWidget(widgetFactory, context!);
    this._opener.open(widget, options || {});

    // If the initial opening of the context fails, dispose of the widget.
    ready.catch(err => {
      widget.close();
    });

    return widget;
  }

  /**
   * Handle an activateRequested signal from the widget manager.
   */
  private _onActivateRequested(
    sender: DocumentWidgetManager,
    args: string
  ): void {
    this._activateRequested.emit(args);
  }

  private _activateRequested = new Signal<this, string>(this);
  private _contexts: Private.IContext[] = [];
  private _opener: DocumentManager.IWidgetOpener;
  private _widgetManager: DocumentWidgetManager;
  private _isDisposed = false;
  private _autosave = true;
  private _when: Promise<void>;
  private _setBusy: () => IDisposable;
}

/**
 * A namespace for document manager statics.
 */
export namespace DocumentManager {
  /**
   * The options used to initialize a document manager.
   */
  export interface IOptions {
    /**
     * A document registry instance.
     */
    registry: DocumentRegistry;

    /**
     * A service manager instance.
     */
    manager: ServiceManager.IManager;

    /**
     * A widget opener for sibling widgets.
     */
    opener: IWidgetOpener;

    /**
     * A promise for when to start using the manager.
     */
    when?: Promise<void>;

    /**
     * A function called when a kernel is busy.
     */
    setBusy?: () => IDisposable;
  }

  /**
   * An interface for a widget opener.
   */
  export interface IWidgetOpener {
    /**
     * Open the given widget.
     */
    open(
      widget: IDocumentWidget,
      options?: DocumentRegistry.IOpenOptions
    ): void;
  }
}

/**
 * A namespace for private data.
 */
namespace Private {
  /**
   * An attached property for a context save handler.
   */
  export const saveHandlerProperty = new AttachedProperty<
    DocumentRegistry.Context,
    SaveHandler | undefined
  >({
    name: 'saveHandler',
    create: () => undefined
  });

  /**
   * A type alias for a standard context.
   *
   * #### Notes
   * We define this as an interface of a specific implementation so that we can
   * use the implementation-specific functions.
   */
  export interface IContext extends Context<DocumentRegistry.IModel> {
    /* no op */
  }
}<|MERGE_RESOLUTION|>--- conflicted
+++ resolved
@@ -3,16 +3,12 @@
 
 import { IClientSession } from '@jupyterlab/apputils';
 
-<<<<<<< HEAD
 import {
   IClientSession
 } from '@jupyterlab/apputils';
 
 import { UUID } from '@phosphor/coreutils';
 
-=======
-import { uuid } from '@jupyterlab/coreutils';
->>>>>>> 1aff4190
 
 import {
   DocumentRegistry,
