--- conflicted
+++ resolved
@@ -13,13 +13,9 @@
   MainAreaWidget,
   ToolbarButton,
   WidgetTracker,
-<<<<<<< HEAD
   ICommandPalette,
   InputDialog,
   showErrorMessage
-=======
-  ICommandPalette
->>>>>>> 95b67f7a
 } from '@jupyterlab/apputils';
 
 import {
@@ -31,8 +27,6 @@
 } from '@jupyterlab/coreutils';
 
 import { IDocumentManager } from '@jupyterlab/docmanager';
-
-import { IMainMenu } from '@jupyterlab/mainmenu';
 
 import {
   FileBrowserModel,
@@ -256,11 +250,7 @@
   labShell: ILabShell,
   restorer: ILayoutRestorer,
   settingRegistry: ISettingRegistry,
-<<<<<<< HEAD
-  palette: ICommandPalette,
-=======
   commandPalette: ICommandPalette,
->>>>>>> 95b67f7a
   mainMenu: IMainMenu
 ): void {
   const browser = factory.defaultBrowser;
@@ -274,9 +264,6 @@
   // responsible for their own restoration behavior, if any.
   restorer.add(browser, namespace);
 
-<<<<<<< HEAD
-  addCommands(app, factory, labShell, docManager, palette, mainMenu);
-=======
   addCommands(
     app,
     factory,
@@ -286,7 +273,6 @@
     commandPalette,
     mainMenu
   );
->>>>>>> 95b67f7a
 
   browser.title.iconClass = 'jp-FolderIcon jp-SideBar-tabIcon';
   browser.title.caption = 'File Browser';
@@ -384,12 +370,8 @@
   factory: IFileBrowserFactory,
   labShell: ILabShell,
   docManager: IDocumentManager,
-<<<<<<< HEAD
-  palette: ICommandPalette | null,
-=======
   settingRegistry: ISettingRegistry,
   commandPalette: ICommandPalette | null,
->>>>>>> 95b67f7a
   mainMenu: IMainMenu | null
 ): void {
   const { docRegistry: registry, commands } = app;
@@ -529,8 +511,8 @@
     }
   });
   // Add the openPath command to the command palette
-  if (palette) {
-    palette.addItem({
+  if (commandPalette) {
+    commandPalette.addItem({
       command: CommandIDs.openPath,
       category: 'File Operations'
     });
