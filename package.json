--- conflicted
+++ resolved
@@ -54,17 +54,9 @@
     "lint": "jlpm && jlpm run prettier && jlpm run eslint && jlpm run tslint",
     "lint:check": "jlpm run prettier:check && jlpm run eslint:check && jlpm run tslint:check",
     "patch:release": "node buildutils/lib/patch-release.js",
-<<<<<<< HEAD
-    "publish:all": "node buildutils/lib/publish.js",
-=======
-    "pre-publish": "jlpm && cd buildutils && npm run build && cd .. && node buildutils/lib/prepublish.js",
     "prettier": "prettier --write '**/*{.ts,.tsx,.js,.jsx,.css,.json,.md}'",
     "prettier:check": "prettier --list-different '**/*{.ts,.tsx,.js,.jsx,.css,.json,.md}'",
-    "publish:all": "jlpm run pre-publish && lerna publish --force-publish=* -m \"Publish\"",
-    "publish:next": "jlpm run pre-publish && lerna publish --npm-tag=next -m \"Publish with 'next' tag\"",
-    "publish:next:all": "jlpm run pre-publish && lerna publish --npm-tag=next --force-publish=* -m \"Publish with 'next' tag\"",
-    "publish:next:from-git": "jlpm run pre-publish && lerna publish from-git --npm-tag=next",
->>>>>>> f29214f6
+    "publish:all": "node buildutils/lib/publish.js",
     "remove:dependency": "node buildutils/lib/remove-dependency.js",
     "remove:package": "node buildutils/lib/remove-package.js",
     "remove:sibling": "node buildutils/lib/remove-package.js",
